<<<<<<< HEAD
=======
from scipy.spatial import distance_matrix
import numpy as np
import math
from sklearn.neighbors import KDTree
import sys

>>>>>>> 2c853ab4
"""
Utilities for SHQ path analysis
"""

import sys
import math

import numpy as np
import pandas as pd
from scipy.spatial import distance_matrix


def visiting_order(
    path: np.array, flags: np.array, R: int = 3, safe_mode: bool = False
) -> np.array:

    """Calculate the order in which the flags are visited.

    Calling this function with the smoothened paths will be inefficient.

    Parameters
    ----------
    path : np.array
        The (x, y) path for which the visiting order is calculated.
    flags : np.array
        The (x, y) coordinates of the flags (with the right order).
    R : float, optional
        The radius around which the path is considered to have circled
        the flags.
    safe_mode : bool, optional
        Test the fist and the last flag (default is False).

    Returns
    -------
    Iterable
        The order in which the flags are actually visited.

    """
    dmat = distance_matrix(path, flags)
    _, j = (dmat < R).nonzero()
    out = [x[0] for x in groupby(j)]

    if safe_mode and out[0] != 0:
        warnings.warn("unexpeted first flag")
    if safe_mode and out[-1] != len(flags) - 1:
        warnings.warn("unexpected last flag")

    return out


def vo_correctness(vo_series, lvl, verbose=True):
    """
    Take an input series with the visiting orders and determine whether they are
    in the correct order for the level.

    Parameters
    ----------
    vo_series : pd.Series
        Series containing the visiting order in the form of arrays.
    lvl : int
        The level; used to determine what is the expected order.
    verbose : bool
        Whether to print the fraction of correct paths (default is True).

    Returns
    -------
    pd.Series
        Boolean series indicating whether the order is correct or incorrect.

    """
    if not isinstance(vo_series, pd.Series):
        raise ValueError

    # TODO: fill in other levels.
    orders = {
        6: [0, 1, 2],
        8: [0, 1, 2],
        11: [1, 0, 1, 2],
    }

    if lvl not in orders.keys():
        raise NotImplementedError(f"order not known for level {lvl}")

    target_order = orders[lvl]

    out = vo_series.apply(lambda el: el.tolist() == target_order)

    if verbose:
        fraction = out.sum() / len(vo_series)
        print(f"Matching: {fraction:.3f}")

    return out


def path_velocity(path):
    """
    No velocity consideration, assume uniform time

    :param path_in: 2D Numpy input with each row being the coordinates visited
    :return: The array of adjacent row-wise differences
    """
    return path[1:] - path[:-1]


def path_integrate(velocity):
    """
    No velocity consideration, assume uniform time

    :param path_in: 2D Numpy input with each row being the velocities at each time
    :return: The array of cumulative sums
    """
    return np.vstack((np.zeros((1, velocity.shape[1])), np.cumsum(velocity, axis=0)))


def gaussian_2d_filter(n, step_size):
    # Odd sized
    pre_output = abs(
        np.matmul(
            np.ones(2 * n + 1).reshape(-1, 1), np.arange(-n, n + 1).reshape(1, -1)
        )
    )
    pre_output += pre_output.transpose()
    pre_output = pre_output * pre_output
    pre_output *= -step_size / 2
    output = np.exp(pre_output) / np.sqrt(2 * math.pi)
    return output


def filter_pointcloud(sample, labels_in, return_detailed=False):
    """
    Filter a pointcloud by integer label
    Assume that sample is a (k x n) list where there are n dimensions, and depth is a shape (k,) ndarray encoding labels
    Return a list of (m x n) arrays where m is the number of samples that has each label type.
    """
    labels = list(labels_in)
    num_samples = sample.shape[0]
    assert (
        len(labels) == num_samples
    ), "the number of samples must be the same as the number of depth data"
    unique_labels = np.unique(labels)
    unique_labels_hor_ext = np.matmul(
        unique_labels.reshape(-1, 1), np.ones((1, num_samples))
    )
    all_labels_vert_ext = np.matmul(
        np.ones((len(unique_labels), 1)), np.array(labels).reshape(1, -1)
    )
    sample_binary_labels = np.equal(
        unique_labels_hor_ext, all_labels_vert_ext
    )  # each column is a binary one-hot array indicating its label
    vanilla_indices = np.array(range(len(labels)))

    if not return_detailed:
        return [sample[sample_binary_labels[i]] for i in range(len(unique_labels))]
    else:
        return {
            "points": [
                sample[sample_binary_labels[i]] for i in range(len(unique_labels))
            ],
            "indices": [
                vanilla_indices[sample_binary_labels[i]]
                for i in range(len(unique_labels))
            ],
        }


def print_progress_bar(
    tick, max_tick, message="", percent_decimal=2, ETA_ESTIMATOR=None
):
    proportion = tick / max_tick
    proportion_prev = (tick - 1) / max_tick
    tick_d = math.floor((proportion) * 100 * (10 ** percent_decimal)) / (
        10 ** percent_decimal
    )
    tick_d_prev = math.floor((proportion_prev) * 100 * (10 ** percent_decimal)) / (
        10 ** percent_decimal
    )
    if tick_d > tick_d_prev:
        tick_d_str = str(tick_d)
        tick_d_str = ("0" * (3 - (tick_d_str.find(".")))) + tick_d_str
        tick_d_str = tick_d_str + ("0" * (3 - (len(tick_d_str) - tick_d_str.find("."))))
        if ETA_ESTIMATOR != None:
            sys.stdout.write("\r" + message + " " + tick_d_str + "%")
            sys.stdout.write(
                ("|" + "█" * int(tick_d / 5))
                + (" " * (20 - int(tick_d / 5)))
                + "| "
                + "ETA ≈ "
                + str(
                    datetime.timedelta(seconds=int((max_tick - tick) * ETA_ESTIMATOR))
                )
            )
        else:
            sys.stdout.write("\r" + message + tick_d_str + "%")
            sys.stdout.write(
                ("|" + "█" * int(tick_d / 5)) + (" " * (20 - int(tick_d / 5))) + "|"
            )
    if max_tick == tick:
        print("")


def path_curvature(path):
    T = path.shape[0]
    tan = path[1:] - path[:-1]
    vel = np.linalg.norm(tan, axis=1)
    idx = vel > 0
    tan = tan[idx]  # Remove stationary points
    vel = vel[idx]  # Remove stationary points
    tan = tan / vel[:, np.newaxis]
    curv = np.linalg.norm(tan[1:] - tan[:-1], axis=1)
    total_curv = np.sum(curv)
    return total_curv/T


def path_length(path):
    return np.sum(np.linalg.norm(path[1:] - path[:-1], axis=1))


def sigmoid_ftn(x):
    return 1/(1+np.exp(-x))


def path_bdy(path, bdy_pts, r_in = 1.5, r_out = 5, alpha = 4):
    T = path.shape[0] # Duration
    tree = KDTree(bdy_pts)
    dists, inds = tree.query(path, k=1)
    dists_rescaled = (2*alpha)*(dists - (r_out + r_in)/2)/(r_out - r_in)
    sigmoid_vals = sigmoid_ftn(-dists_rescaled)
    return np.sum(sigmoid_vals)/T


def path_bdy(path, coords, invert=True, buffer=0.001):
    """
    bdy = Affinity to boundary
    Assume that map has 1 for filled region
    """
    # Get coordinates of filled region in the map; shape 2darray, each row is the coordinate.
    # map_filled_coords = np.vstack(np.nonzero(map)).transpose()
    dm = distance_matrix(path, coords)
    #  dtb = np.sum(1 / (np.min(dm, axis=1) + buffer))
    return np.sum(np.exp(-0.5 * np.power(dm, 2)))


def linear_extend(values, res):
    """
    Extend values by resolution by linear interpolation (endpoint strictly inclusive)
    """
    n = values.size
    return np.interp(np.arange(1 + (n - 1) * res) / res, np.arange(n), values)


"""

def clus_compare(clusA, clusB):
    # Comparison accuracy of cluster labels
    num_A = clusA.size
    num_B = clusB.size
    num_label_types_A = len(set(clusA))
    num_label_types_B = len(set(clusB))
    assert num_A == num_B
    assert num_label_types_A == num_label_types_B

    if num_label_types_A <= 2:
        return max(np.sum(clusA == clusB), np.sum(clusA == 1-clusB)) / num_A
    else:
        raise RuntimeError("Not implemented Yet")

def labels_to_clus(labels):
    # Changes labeled 1d array into the respective clusters.
    # e.g. array([1,2,1,1,2]) into [array([0,2,3]), array([1,4])]
    # :param labels: 1d array of labels
    # :return: List of 1d arrays by labels
    label_types = np.array(list(set(labels))) # Removes redundancy
    masks = label_types.reshape(-1,1) == labels
    clus = [np.nonzero(mask)[0] for mask in masks]
    return clus
"""<|MERGE_RESOLUTION|>--- conflicted
+++ resolved
@@ -1,12 +1,3 @@
-<<<<<<< HEAD
-=======
-from scipy.spatial import distance_matrix
-import numpy as np
-import math
-from sklearn.neighbors import KDTree
-import sys
-
->>>>>>> 2c853ab4
 """
 Utilities for SHQ path analysis
 """
@@ -17,6 +8,7 @@
 import numpy as np
 import pandas as pd
 from scipy.spatial import distance_matrix
+from sklearn.neighbors import KDTree
 
 
 def visiting_order(
@@ -29,7 +21,7 @@
 
     Parameters
     ----------
-    path : np.array
+    path : np.ndarray
         The (x, y) path for which the visiting order is calculated.
     flags : np.array
         The (x, y) coordinates of the flags (with the right order).
@@ -71,8 +63,6 @@
     verbose : bool
         Whether to print the fraction of correct paths (default is True).
 
-    Returns
-    -------
     pd.Series
         Boolean series indicating whether the order is correct or incorrect.
 
@@ -105,8 +95,16 @@
     """
     No velocity consideration, assume uniform time
 
-    :param path_in: 2D Numpy input with each row being the coordinates visited
-    :return: The array of adjacent row-wise differences
+    Parameters
+    ----------
+    path : np.ndarray
+        The (x, y) path for which the visiting order is calculated.
+
+    Returns
+    -------
+    np.ndarray
+        The array of adjacent row-wise differences.
+
     """
     return path[1:] - path[:-1]
 
@@ -115,8 +113,16 @@
     """
     No velocity consideration, assume uniform time
 
-    :param path_in: 2D Numpy input with each row being the velocities at each time
-    :return: The array of cumulative sums
+    Parameters
+    ----------
+    velocity : np.ndarray
+        Each row is the velocity at each time.
+
+    Returns
+    -------
+    np.ndarray
+        The array of cumulative sums.
+
     """
     return np.vstack((np.zeros((1, velocity.shape[1])), np.cumsum(velocity, axis=0)))
 
@@ -208,45 +214,41 @@
 
 
 def path_curvature(path):
-    T = path.shape[0]
-    tan = path[1:] - path[:-1]
+    T = len(path)  # proxy for duration
+
+    tan = path_velocity(path)
     vel = np.linalg.norm(tan, axis=1)
     idx = vel > 0
-    tan = tan[idx]  # Remove stationary points
-    vel = vel[idx]  # Remove stationary points
+
+    # Remove stationary points
+    tan = tan[idx]
+    vel = vel[idx]
+
     tan = tan / vel[:, np.newaxis]
     curv = np.linalg.norm(tan[1:] - tan[:-1], axis=1)
     total_curv = np.sum(curv)
-    return total_curv/T
+
+    return total_curv / T
 
 
 def path_length(path):
-    return np.sum(np.linalg.norm(path[1:] - path[:-1], axis=1))
+    vel = path_velocity(path)
+    return np.sum(np.linalg.norm(vel, axis=1))
 
 
 def sigmoid_ftn(x):
-    return 1/(1+np.exp(-x))
-
-
-def path_bdy(path, bdy_pts, r_in = 1.5, r_out = 5, alpha = 4):
-    T = path.shape[0] # Duration
+    return 1 / (1 + np.exp(-x))
+
+
+def path_bdy(path, bdy_pts, r_in=1.5, r_out=5, alpha=4):
+    T = len(path)  # proxy for duration
+
     tree = KDTree(bdy_pts)
     dists, inds = tree.query(path, k=1)
-    dists_rescaled = (2*alpha)*(dists - (r_out + r_in)/2)/(r_out - r_in)
+    dists_rescaled = (2 * alpha) * (dists - (r_out + r_in) / 2) / (r_out - r_in)
     sigmoid_vals = sigmoid_ftn(-dists_rescaled)
-    return np.sum(sigmoid_vals)/T
-
-
-def path_bdy(path, coords, invert=True, buffer=0.001):
-    """
-    bdy = Affinity to boundary
-    Assume that map has 1 for filled region
-    """
-    # Get coordinates of filled region in the map; shape 2darray, each row is the coordinate.
-    # map_filled_coords = np.vstack(np.nonzero(map)).transpose()
-    dm = distance_matrix(path, coords)
-    #  dtb = np.sum(1 / (np.min(dm, axis=1) + buffer))
-    return np.sum(np.exp(-0.5 * np.power(dm, 2)))
+
+    return np.sum(sigmoid_vals) / T
 
 
 def linear_extend(values, res):
@@ -257,29 +259,26 @@
     return np.interp(np.arange(1 + (n - 1) * res) / res, np.arange(n), values)
 
 
-"""
-
-def clus_compare(clusA, clusB):
-    # Comparison accuracy of cluster labels
-    num_A = clusA.size
-    num_B = clusB.size
-    num_label_types_A = len(set(clusA))
-    num_label_types_B = len(set(clusB))
-    assert num_A == num_B
-    assert num_label_types_A == num_label_types_B
-
-    if num_label_types_A <= 2:
-        return max(np.sum(clusA == clusB), np.sum(clusA == 1-clusB)) / num_A
-    else:
-        raise RuntimeError("Not implemented Yet")
-
-def labels_to_clus(labels):
-    # Changes labeled 1d array into the respective clusters.
-    # e.g. array([1,2,1,1,2]) into [array([0,2,3]), array([1,4])]
-    # :param labels: 1d array of labels
-    # :return: List of 1d arrays by labels
-    label_types = np.array(list(set(labels))) # Removes redundancy
-    masks = label_types.reshape(-1,1) == labels
-    clus = [np.nonzero(mask)[0] for mask in masks]
-    return clus
-"""+#  def clus_compare(clusA, clusB):
+#      # Comparison accuracy of cluster labels
+#      num_A = clusA.size
+#      num_B = clusB.size
+#      num_label_types_A = len(set(clusA))
+#      num_label_types_B = len(set(clusB))
+#      assert num_A == num_B
+#      assert num_label_types_A == num_label_types_B
+
+#      if num_label_types_A <= 2:
+#          return max(np.sum(clusA == clusB), np.sum(clusA == 1-clusB)) / num_A
+#      else:
+#          raise RuntimeError("Not implemented Yet")
+
+#  def labels_to_clus(labels):
+#      # Changes labeled 1d array into the respective clusters.
+#      # e.g. array([1,2,1,1,2]) into [array([0,2,3]), array([1,4])]
+#      # :param labels: 1d array of labels
+#      # :return: List of 1d arrays by labels
+#      label_types = np.array(list(set(labels))) # Removes redundancy
+#      masks = label_types.reshape(-1,1) == labels
+#      clus = [np.nonzero(mask)[0] for mask in masks]
+#      return clus